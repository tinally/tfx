# The BulkInferrer TFX Pipeline Component

The BulkInferrer TFX component performs batch inference on unlabeled data. The
generated
InferenceResult([tensorflow_serving.apis.prediction_log_pb2.PredictionLog](https://github.com/tensorflow/serving/blob/master/tensorflow_serving/apis/prediction_log.proto))
contains the original features and the prediction results.

BulkInferrer consumes:

<<<<<<< HEAD
*   A Trained model in
    [SavedModel](https://www.tensorflow.org/versions/r1.15/api_docs/python/tf/saved_model.md)
    format.
*   Validation result from
    [Evaluator](https://www.tensorflow.org/tfx/guide/evaluator.md) component.
*   Unlabelled [tf.Examples](https://www.tensorflow.org/tutorials/load_data/tfrecord.md) that contain features.
=======
*   A Trained model in [SavedModel](/guide/saved_model) format.
*   Validation result from [Evaluator](evaluator) component.
*   Unlabeled tf.Examples that contain features.
>>>>>>> 03347555

BulkInferrer emits:

*   [InferenceResult](https://github.com/tensorflow/tfx/blob/master/tfx/types/standard_artifacts.py)

## Using the BulkInferrer Component

<<<<<<< HEAD
A BulkInferrer TFX component is used to perform batch inference on unlabelled
tf.Examples. It is typically deployed after a
[Evaluator](https://www.tensorflow.org/tfx/guide/evaluator.md) component to perform
inference with a validated model, or after a
[Trainer](https://www.tensorflow.org/tfx/guide/trainer.md) component to directly
perform inference on exported model.
=======
A BulkInferrer TFX component is used to perform batch inference on unlabeled
tf.Examples. It is typically deployed after an [Evaluator](evaluator) component
to perform inference with a validated model, or after a [Trainer](trainer)
component to directly perform inference on exported model.

It currently performs in-memory model inference and remote inference.
Remote inference requires the model to be hosted on Cloud AI Platform.
>>>>>>> 03347555

Typical code looks like this:

```python
from tfx import components

...

bulk_inferrer = components.BulkInferrer(
    examples=examples_gen.outputs['examples'],
    model=trainer.outputs['model'],
    model_blessing=evaluator.outputs['blessing'],
    data_spec=bulk_inferrer_pb2.DataSpec(),
    model_spec=bulk_inferrer_pb2.ModelSpec()
)
```

More details are available in the
[BulkInferrer API reference](/tfx/api_docs/python/tfx/components/BulkInferrer)<|MERGE_RESOLUTION|>--- conflicted
+++ resolved
@@ -7,18 +7,9 @@
 
 BulkInferrer consumes:
 
-<<<<<<< HEAD
-*   A Trained model in
-    [SavedModel](https://www.tensorflow.org/versions/r1.15/api_docs/python/tf/saved_model.md)
-    format.
-*   Validation result from
-    [Evaluator](https://www.tensorflow.org/tfx/guide/evaluator.md) component.
-*   Unlabelled [tf.Examples](https://www.tensorflow.org/tutorials/load_data/tfrecord.md) that contain features.
-=======
-*   A Trained model in [SavedModel](/guide/saved_model) format.
-*   Validation result from [Evaluator](evaluator) component.
-*   Unlabeled tf.Examples that contain features.
->>>>>>> 03347555
+*   A Trained model in [SavedModel](/guide/saved_model.md) format.
+*   Validation result from [Evaluator](evaluator.md) component.
+*   Unlabeled Unlabelled [tf.Examples](https://www.tensorflow.org/tutorials/load_data/tfrecord.md) that contain features.
 
 BulkInferrer emits:
 
@@ -26,22 +17,13 @@
 
 ## Using the BulkInferrer Component
 
-<<<<<<< HEAD
-A BulkInferrer TFX component is used to perform batch inference on unlabelled
-tf.Examples. It is typically deployed after a
-[Evaluator](https://www.tensorflow.org/tfx/guide/evaluator.md) component to perform
-inference with a validated model, or after a
-[Trainer](https://www.tensorflow.org/tfx/guide/trainer.md) component to directly
-perform inference on exported model.
-=======
 A BulkInferrer TFX component is used to perform batch inference on unlabeled
-tf.Examples. It is typically deployed after an [Evaluator](evaluator) component
-to perform inference with a validated model, or after a [Trainer](trainer)
+tf.Examples. It is typically deployed after an [Evaluator](evaluator.md) component
+to perform inference with a validated model, or after a [Trainer](trainer.md)
 component to directly perform inference on exported model.
 
 It currently performs in-memory model inference and remote inference.
 Remote inference requires the model to be hosted on Cloud AI Platform.
->>>>>>> 03347555
 
 Typical code looks like this:
 
